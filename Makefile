--- conflicted
+++ resolved
@@ -21,8 +21,4 @@
 	done
 
 lint:
-<<<<<<< HEAD
-	gometalinter --fast --disable=gosec --disable=gocyclo --enable=gofmt --vendor ./...
-=======
-	gometalinter --fast --disable=gocyclo --disable=gosec --enable=gofmt --vendor ./...
->>>>>>> 22d82a0a
+	gometalinter --fast --disable=gocyclo --disable=gosec --enable=gofmt --vendor ./...